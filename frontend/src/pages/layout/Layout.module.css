--- conflicted
+++ resolved
@@ -32,13 +32,8 @@
 }
 
 .headerIcon {
-<<<<<<< HEAD
     height: 45px;
     width: 140px;
-=======
-    height: 32px;
-    width: auto;
->>>>>>> eb34987c
     margin-left: 36px;
 }
 
