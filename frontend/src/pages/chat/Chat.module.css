.container {
    flex: 1;
    display: flex;
    flex-direction: column;
    gap: 20px
}

.chatRoot {
    flex: 1;
    display: flex;
    margin-top: 0px;
    margin-bottom: 20px;
    margin-left: 20px;
    margin-right: 20px;
    gap: 5px;
}

.chatContainer {
    flex: 1;
    display: flex;
    flex-direction: column;
    align-items: center;
    background: radial-gradient(108.78% 108.78% at 50.02% 19.78%, #FFFFFF 57.29%, #EEF6FE 100%);
    box-shadow: 0px 2px 4px rgba(0, 0, 0, 0.14), 0px 0px 2px rgba(0, 0, 0, 0.12);
    border-radius: 8px;
    overflow-y: auto;
    max-height: calc(100vh - 100px);
}

.chatEmptyState {
    flex-grow: 1;
    display: flex;
    flex-direction: column;
    justify-content: center;
    align-items: center;
}

.chatEmptyStateTitle {
    font-style: normal;
    font-weight: 700;
    font-size: 36px;
    display: flex;
    align-items: flex-end;
    text-align: center;
    line-height: 24px;
    margin-top: 36px;
    margin-bottom: 0px;
}

.chatEmptyStateSubtitle {
    margin-top: 20px;
    font-style: normal;
    font-weight: 400;
    font-size: 16px;
    line-height: 150%;
    align-items: flex-end;
    text-align: center;
    letter-spacing: -0.01em;
    color: #616161;
}

.chatIcon {
<<<<<<< HEAD
    height: 370px;
    width: 370px;
=======
    height: 62px;
    width: auto;
>>>>>>> eb34987c
}

.chatMessageStream {
    flex-grow: 1;
    max-width: 1028px;
    width: 100%;
    overflow-y: auto;
    padding-left: 24px;
    padding-right: 24px;
    display: flex;
    flex-direction: column;
    margin-top: 24px;
}

.chatMessageUser {
    display: flex;
    justify-content: flex-end;
    margin-bottom: 12px;
}

.chatMessageUserMessage {
    display: flex;
    padding: 20px;
    background: #EDF5FD;
    border-radius: 8px;
    box-shadow: 0px 2px 4px rgba(0, 0, 0, 0.14), 0px 0px 2px rgba(0, 0, 0, 0.12);
    font-style: normal;
    font-weight: 400;
    font-size: 14px;
    line-height: 22px;
    color: #242424;
    order: 0;
    flex-grow: 0;
    white-space: pre-wrap;
    word-wrap: break-word;
    max-width: 80%;
}

.chatMessageGpt {
    margin-bottom: 12px;
    max-width: 80%;
    display: flex;
}

.chatMessageError {
    padding: 20px;
    border-radius: 8px;
    box-shadow: rgba(182, 52, 67, 1) 1px 1px 2px, rgba(182, 52, 67, 1) 0px 0px 1px;
    color: #242424;
    flex: none;
    order: 0;
    flex-grow: 0;
    max-width: 800px;
    margin-bottom: 12px;
}

.chatMessageErrorContent {
    font-family: "Segoe UI";
    font-style: normal;
    font-weight: 400;
    font-size: 14px;
    line-height: 22px;
    white-space: pre-wrap;
    word-wrap: break-word;
    gap: 12px;
    align-items: center;
}

.chatInput {
    position: sticky;
    flex: 0 0 100px;
    padding-top: 12px;
    padding-bottom: 24px;
    padding-left: 24px;
    padding-right: 24px;
    width: calc(100% - 100px);
    max-width: 1028px;
    margin-bottom: 50px;
    margin-top: 8px;
}

.clearChatBroom {
    box-sizing: border-box;
    display: flex;
    flex-direction: row;
    justify-content: center;
    align-items: center;
    position: absolute;
    width: 40px;
    height: 40px;
    left: 7px;
    top: 13px;
    color: #FFFFFF;
    border-radius: 4px;
    z-index: 1;
}

.clearChatBroomNoCosmos {
    box-sizing: border-box;
    display: flex;
    flex-direction: row;
    justify-content: center;
    align-items: center;
    position: absolute;
    width: 40px;
    height: 40px;
    left: 7px;
    top: 66px;
    color: #FFFFFF;
    border-radius: 4px;
    z-index: 1;
}

.newChatIcon {
    box-sizing: border-box;
    display: flex;
    flex-direction: row;
    justify-content: center;
    align-items: center;
    position: absolute;
    width: 40px;
    height: 40px;
    left: 7px;
    top: 66px;
    color: #FFFFFF;
    border-radius: 4px;
    z-index: 1;
}

.stopGeneratingContainer {
    box-sizing: border-box;
    display: flex;
    flex-direction: row;
    justify-content: center;
    align-items: center;
    padding: 5px 16px;
    gap: 4px;
    position: absolute;
    width: 161px;
    height: 32px;
    left: calc(50% - 161px/2 + 25.8px);
    bottom: 116px;
    border: 1px solid #D1D1D1;
    border-radius: 16px;
}

.stopGeneratingIcon {
    width: 14px;
    height: 14px;
    color: #424242;
}

.stopGeneratingText {
    width: 103px;
    height: 20px;
    font-style: normal;
    font-weight: 600;
    font-size: 14px;
    line-height: 20px;
    display: flex;
    align-items: center;
    color: #242424;
    flex: none;
    order: 0;
    flex-grow: 0;
}

.citationPanel {
    display: flex;
    flex-direction: column;
    align-items: flex-start;
    padding: 16px 16px;
    gap: 8px;
    background: #FFFFFF;
    box-shadow: 0px 2px 4px rgba(0, 0, 0, 0.14), 0px 0px 2px rgba(0, 0, 0, 0.12);
    border-radius: 8px;
    flex: auto;
    order: 0;
    align-self: stretch;
    flex-grow: 0.3;
    max-width: 30%;
    overflow-y: scroll;
    max-height: calc(100vh - 100px);
}

.citationPanelHeaderContainer {
    width: 100%;
}

.citationPanelHeader {
    font-style: normal;
    font-weight: 600;
    font-size: 18px;
    line-height: 24px;
    color: #000000;
    flex: none;
    order: 0;
    flex-grow: 0;
}

.citationPanelDismiss {
    width: 18px;
    height: 18px;
    color: #424242;
}

.citationPanelDismiss:hover {
    background-color: #D1D1D1;
    cursor: pointer;
}

.citationPanelTitle {
    font-style: normal;
    font-weight: 600;
    font-size: 16px;
    line-height: 22px;
    color: #323130;
    margin-top: 12px;
    margin-bottom: 12px;
} 

.citationPanelTitle:hover {
    text-decoration: underline;
    cursor: pointer;
}

.citationPanelContent {
    font-style: normal;
    font-weight: 400;
    font-size: 14px;
    line-height: 20px;
    color: #000000;
    flex: none;
    order: 1;
    align-self: stretch;
    flex-grow: 0;
} 

a {
    padding-left: 5px;
    padding-right: 5px;
}

.viewSourceButton {
    font-style: normal;
    font-weight: 600;
    font-size: 12px;
    line-height: 16px;
    color: #115EA3;
    flex-direction: row;
    align-items: center;
    padding: 4px 6px;
    gap: 4px;
    border: 1px solid #D1D1D1;
    border-radius: 4px;
}

.viewSourceButton:hover {
    text-decoration: underline;
    cursor: pointer;
}

@media (max-width: 480px) {
    .chatInput {
        width: 90%;
        max-width: 90%;
    }

    .newChatIcon {
        left: 0px;
    }

    .clearChatBroom {
        left: 0px;
    }

    .clearChatBroomNoCosmos {
        left: 0px;
    }

    .chatEmptyStateTitle {
        line-height: 36px;
    }

    .citationPanel {
        max-width: 100%;
    }
}<|MERGE_RESOLUTION|>--- conflicted
+++ resolved
@@ -60,13 +60,8 @@
 }
 
 .chatIcon {
-<<<<<<< HEAD
     height: 370px;
-    width: 370px;
-=======
-    height: 62px;
     width: auto;
->>>>>>> eb34987c
 }
 
 .chatMessageStream {
